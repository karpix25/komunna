version: '3.8'

services:
  # Backend API сервер
  backend:
    build:
      context: ./backend
      dockerfile: Dockerfile
<<<<<<< HEAD
    container_name: communaapp_backend
    restart: unless-stopped
    ports:
      - "8000:8000"
=======
      no_cache: true
    container_name: myapp_backend
>>>>>>> d2c4b39a
    environment:
      - ENVIRONMENT=production
      - DB_HOST=postgres
      - DB_NAME=${DB_NAME:-communaapp}
      - DB_USER=${DB_USER:-postgres}
      - DB_PASSWORD=${DB_PASSWORD}
      - REDIS_URL=redis://redis:6379/0
      - JWT_SECRET_KEY=${JWT_SECRET_KEY}
      - ENCRYPTION_KEY=${ENCRYPTION_KEY}
    depends_on:
      - postgres
      - redis
    volumes:
      - ./logs:/app/logs
      - ./uploads:/app/uploads
    networks:
      - communaapp_network

<<<<<<< HEAD
  # PostgreSQL база данных
  postgres:
    image: postgres:15-alpine
    container_name: communaapp_postgres
    restart: unless-stopped
    environment:
      - POSTGRES_DB=${DB_NAME:-communaapp}
      - POSTGRES_USER=${DB_USER:-postgres}
      - POSTGRES_PASSWORD=${DB_PASSWORD}
    volumes:
      - postgres_data:/var/lib/postgresql/data
      - ./database/backups:/backups
    ports:
      - "5432:5432"
=======
  frontend:
    build:
      context: ./frontend
      dockerfile: Dockerfile
      no_cache: true
      args:
        - BUILDKIT_INLINE_CACHE=0
        - NEXT_PUBLIC_API_URL=https://n8n-karpix-communa.g44y6r.easypanel.host
        - NEXT_PUBLIC_APP_NAME=Kommuna
        - BUILD_DATE=2024-08-16-v2
    container_name: myapp_frontend_v2
    environment:
      - NEXT_PUBLIC_API_URL=https://n8n-karpix-communa.g44y6r.easypanel.host
      - NEXT_PUBLIC_APP_NAME=Kommuna
    depends_on:
      - backend
    ports:
      - "3001:3000"
    restart: unless-stopped
>>>>>>> d2c4b39a
    networks:
      - communaapp_network

<<<<<<< HEAD
  # Redis для кэширования
  redis:
    image: redis:7-alpine
    container_name: communaapp_redis
=======
  bot:
    build:
      context: ./bot
      dockerfile: Dockerfile
      no_cache: true
    container_name: myapp_bot
    environment:
      - BOT_TOKEN=${BOT_TOKEN}
      - API_URL=http://backend:8000
      - DATABASE_URL=postgresql://${POSTGRES_USER:-myapp_user}:${POSTGRES_PASSWORD}@postgres:5432/${POSTGRES_DB:-myapp}
      - WEBHOOK_URL=${WEBHOOK_URL}
    depends_on:
      - postgres
      - backend
>>>>>>> d2c4b39a
    restart: unless-stopped
    command: redis-server --appendonly yes
    volumes:
      - redis_data:/data
    ports:
      - "6379:6379"
    networks:
      - communaapp_network

<<<<<<< HEAD
  # Nginx прокси сервер
  nginx:
    image: nginx:alpine
    container_name: communaapp_nginx
    restart: unless-stopped
    ports:
      - "80:80"
      - "443:443"
    volumes:
      - ./nginx/nginx.conf:/etc/nginx/nginx.conf
      - ./nginx/conf.d:/etc/nginx/conf.d
      - ./nginx/ssl:/etc/nginx/ssl
      - ./uploads:/var/www/uploads
    depends_on:
      - backend
    networks:
      - communaapp_network

=======
>>>>>>> d2c4b39a
volumes:
  postgres_data:
    driver: local
  redis_data:
    driver: local

networks:
  communaapp_network:
    driver: bridge<|MERGE_RESOLUTION|>--- conflicted
+++ resolved
@@ -1,20 +1,46 @@
 version: '3.8'
 
 services:
+  # PostgreSQL база данных
+  postgres:
+    image: postgres:15-alpine
+    container_name: communaapp_postgres
+    restart: unless-stopped
+    environment:
+      - POSTGRES_DB=${DB_NAME:-communaapp}
+      - POSTGRES_USER=${DB_USER:-postgres}
+      - POSTGRES_PASSWORD=${DB_PASSWORD}
+    volumes:
+      - postgres_data:/var/lib/postgresql/data
+      - ./database/backups:/backups
+    ports:
+      - "5432:5432"
+    networks:
+      - communaapp_network
+
+  # Redis для кэширования
+  redis:
+    image: redis:7-alpine
+    container_name: communaapp_redis
+    restart: unless-stopped
+    command: redis-server --appendonly yes
+    volumes:
+      - redis_data:/data
+    ports:
+      - "6379:6379"
+    networks:
+      - communaapp_network
+
   # Backend API сервер
   backend:
     build:
       context: ./backend
       dockerfile: Dockerfile
-<<<<<<< HEAD
+      no_cache: true
     container_name: communaapp_backend
     restart: unless-stopped
     ports:
       - "8000:8000"
-=======
-      no_cache: true
-    container_name: myapp_backend
->>>>>>> d2c4b39a
     environment:
       - ENVIRONMENT=production
       - DB_HOST=postgres
@@ -33,76 +59,48 @@
     networks:
       - communaapp_network
 
-<<<<<<< HEAD
-  # PostgreSQL база данных
-  postgres:
-    image: postgres:15-alpine
-    container_name: communaapp_postgres
-    restart: unless-stopped
-    environment:
-      - POSTGRES_DB=${DB_NAME:-communaapp}
-      - POSTGRES_USER=${DB_USER:-postgres}
-      - POSTGRES_PASSWORD=${DB_PASSWORD}
-    volumes:
-      - postgres_data:/var/lib/postgresql/data
-      - ./database/backups:/backups
-    ports:
-      - "5432:5432"
-=======
+  # Frontend Next.js приложение
   frontend:
     build:
       context: ./frontend
       dockerfile: Dockerfile
       no_cache: true
-      args:
-        - BUILDKIT_INLINE_CACHE=0
-        - NEXT_PUBLIC_API_URL=https://n8n-karpix-communa.g44y6r.easypanel.host
-        - NEXT_PUBLIC_APP_NAME=Kommuna
-        - BUILD_DATE=2024-08-16-v2
-    container_name: myapp_frontend_v2
+    container_name: communaapp_frontend
     environment:
-      - NEXT_PUBLIC_API_URL=https://n8n-karpix-communa.g44y6r.easypanel.host
+      - NEXT_PUBLIC_API_URL=https://n8n-karpix-communa.g44y6r.easypanel.host/api
       - NEXT_PUBLIC_APP_NAME=Kommuna
     depends_on:
       - backend
     ports:
       - "3001:3000"
     restart: unless-stopped
->>>>>>> d2c4b39a
     networks:
       - communaapp_network
 
-<<<<<<< HEAD
-  # Redis для кэширования
-  redis:
-    image: redis:7-alpine
-    container_name: communaapp_redis
-=======
+  # Telegram Bot
   bot:
     build:
       context: ./bot
       dockerfile: Dockerfile
       no_cache: true
-    container_name: myapp_bot
+    container_name: communaapp_bot
     environment:
       - BOT_TOKEN=${BOT_TOKEN}
       - API_URL=http://backend:8000
-      - DATABASE_URL=postgresql://${POSTGRES_USER:-myapp_user}:${POSTGRES_PASSWORD}@postgres:5432/${POSTGRES_DB:-myapp}
+      - DB_HOST=postgres
+      - DB_NAME=${DB_NAME:-communaapp}
+      - DB_USER=${DB_USER:-postgres}
+      - DB_PASSWORD=${DB_PASSWORD}
       - WEBHOOK_URL=${WEBHOOK_URL}
     depends_on:
       - postgres
       - backend
->>>>>>> d2c4b39a
     restart: unless-stopped
-    command: redis-server --appendonly yes
     volumes:
-      - redis_data:/data
-    ports:
-      - "6379:6379"
+      - ./logs:/app/logs
     networks:
       - communaapp_network
 
-<<<<<<< HEAD
   # Nginx прокси сервер
   nginx:
     image: nginx:alpine
@@ -118,11 +116,10 @@
       - ./uploads:/var/www/uploads
     depends_on:
       - backend
+      - frontend
     networks:
       - communaapp_network
 
-=======
->>>>>>> d2c4b39a
 volumes:
   postgres_data:
     driver: local
